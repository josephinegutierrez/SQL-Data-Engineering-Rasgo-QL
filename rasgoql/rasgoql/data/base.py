"""
Base DataWarehouse classes
"""
from abc import ABC
from typing import Union

import pandas as pd


class DWCredentials(ABC):
    """
    Base DW Credentials
    """
    dw_type = None

    @classmethod
    def from_dict(
            cls,
            source_dict: dict
        ) -> 'DWCredentials':
        """
        Creates an instance of this Class from a dict
        """
        raise NotImplementedError()

    @classmethod
    def from_env(
            cls,
            filepath: str = None
        ) -> 'DWCredentials':
        """
        Creates an instance of this Class from a .env file on your machine
        """
        raise NotImplementedError()

    def to_dict(self) -> dict:
        """
        Returns a dict of the credentials
        """
        raise NotImplementedError()

    def to_env(
            self,
<<<<<<< HEAD
            filepath: str
=======
            file_path: str,
            overwrite: bool
>>>>>>> 19ec18ab
        ):
        """
        Saves credentials to a .env file on your machine
        """
        raise NotImplementedError()

class DataWarehouse(ABC):
    """
    Base DW Class
    """
    dw_type = None
    credentials_class = DWCredentials

    def __init__(self):
        self.credentials = None
        self.connection = None

    def connect(
            self,
            credentials: Union[dict, DWCredentials]
        ):
        """
        Connect to this DataWarehouse
        """
        raise NotImplementedError()

    # ---------------------------
    # Core Data Warehouse methods
    # ---------------------------

    def close_connection(self):
        """
        Close connection to this DataWarehouse
        """
        raise NotImplementedError()

    def create(
            self,
            sql: str,
            fqtn: str,
            table_type: str = 'VIEW',
            overwrite: bool = False
        ):
        """
        Create a view or table from given SQL
        """
        raise NotImplementedError()

    def define_schema(
            self,
            fqtn: str
        ) -> dict:
        """
        Return the schema of a table or view
        """
        raise NotImplementedError()

    def execute_query(
            self,
            sql: str,
            response: str = 'tuple',
            acknowledge_risk: bool = False
        ):
        """
        Run a query against this DataWarehouse
        """
        raise NotImplementedError()

    def get_ddl(
            self,
            fqtn: str
        ) -> str:
        """
        Returns the create statement for a table or view
        """
        raise NotImplementedError()

    def get_object_details(
            self,
            fqtn: str
        ) -> tuple:
        """
        Return details of a table or view in this DataWarehouse
        """
        raise NotImplementedError()

    def list_tables(
            self,
            database: str = None,
            schema: str = None
        ):
        """
        List all available tables in this DataWarehouse
        """
        raise NotImplementedError()

    def preview(
            self,
            sql: str,
            limit: int = 10
        ) -> pd.DataFrame:
        """
        Returns 10 records into a pandas DataFrame
        """
        raise NotImplementedError()

    def save_df(
            self,
            df: pd.DataFrame,
            fqtn: str,
            method: str = None
        ):
        """
        Creates a table in this DataWarehouse from a pandas Dataframe
        """
        raise NotImplementedError()

    # ---------------------------
    # Core Data Warehouse helpers
    # ---------------------------
    def _table_exist(
            self,
            fqtn: str
        ) -> bool:
        """
        Check for existence of fqtn in this Data Warehouse and return a boolean
        """
        raise NotImplementedError()

    def _validate_namespace(
            self,
            namespace: str
        ):
        """
        Checks a namespace string for compliance with this DataWarehouse format
        """
        raise NotImplementedError()<|MERGE_RESOLUTION|>--- conflicted
+++ resolved
@@ -41,12 +41,8 @@
 
     def to_env(
             self,
-<<<<<<< HEAD
-            filepath: str
-=======
-            file_path: str,
+            filepath: str,
             overwrite: bool
->>>>>>> 19ec18ab
         ):
         """
         Saves credentials to a .env file on your machine
