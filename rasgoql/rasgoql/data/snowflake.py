"""
Snowflake DataWarehouse classes
"""
import logging
import os
import re
from typing import List, Optional, Union

import json
import pandas as pd
<<<<<<< HEAD
=======
from snowflake import connector
from snowflake.connector.pandas_tools import write_pandas
>>>>>>> 19ec18ab

from rasgoql.errors import (
    DWConnectionError, DWQueryError,
    ParameterException, SQLException,
    TableAccessError, TableConflictException
)
from rasgoql.primitives.enums import (
    check_response_type, check_table_type, check_write_method
)
from rasgoql.utils.creds import load_env, save_env
from rasgoql.utils.df import cleanse_sql_dataframe, generate_dataframe_ddl
from rasgoql.utils.sql import is_scary_sql, magic_fqtn_handler, parse_fqtn

from .base import DataWarehouse, DWCredentials
from .imports import sf_connector

logging.basicConfig()
logger = logging.getLogger(__name__)
logger.setLevel(logging.INFO)


class SnowflakeCredentials(DWCredentials):
    """
    Snowflake Credentials
    """
    dw_type = 'snowflake'

    def __init__(
            self,
            account: str,
            user: str,
            password: str,
            role: str,
            warehouse: str,
            database: str,
            schema: str
        ):
        if sf_connector is None:
            raise ImportError('Missing a required python package to run Snowflake. '
                              'Please download the Snowflake package by running: '
                              '`pip install snowflake-connector-python[pandas]`')
        self.account = account
        self.user = user
        self.password = password
        self.role = role
        self.warehouse = warehouse
        self.database = database
        self.schema = schema

    def __repr__(self) -> str:
        return json.dumps(
            {
                "account": self.account,
                "user": self.user,
                "role": self.role,
                "warehouse": self.warehouse,
            }
        )

    @classmethod
    def from_env(
            cls,
            filepath: str = None
        ) -> 'SnowflakeCredentials':
        """
        Creates an instance of this Class from a .env file on your machine
        """
        load_env(filepath)
        return cls(
            os.getenv('snowflake_account'),
            os.getenv('snowflake_user'),
            os.getenv('snowflake_password'),
            os.getenv('snowflake_role'),
            os.getenv('snowflake_warehouse'),
            os.getenv('snowflake_database'),
            os.getenv('snowflake_schema')
        )

    def to_dict(self) -> dict:
        """
        Returns a dict of the credentials
        """
        return {
            "account": self.account,
            "user": self.user,
            "password": self.password,
            "role": self.role,
            "warehouse": self.warehouse,
            "database": self.database,
            "schema": self.schema
        }

    def to_env(
            self,
            filepath: str = None,
            overwrite: bool = False
        ):
        """
        Saves credentials to a .env file on your machine
        """
        creds = f'snowflake_account={self.account}\n'
        creds += f'snowflake_user={self.user}\n'
        creds += f'snowflake_password={self.password}\n'
        creds += f'snowflake_role={self.role}\n'
        creds += f'snowflake_warehouse={self.warehouse}\n'
        creds += f'snowflake_database={self.database}\n'
        creds += f'snowflake_schema={self.schema}\n'
        return save_env(creds, filepath, overwrite)


class SnowflakeDataWarehouse(DataWarehouse):
    """
    Snowflake DataWarehouse
    """
    dw_type = 'snowflake'
    credentials_class = SnowflakeCredentials

    def __init__(self):
        super().__init__()
        self.credentials: dict = None
        self.connection: sf_connector.SnowflakeConnection = None
        self.default_database = None
        self.default_schema = None

    # ---------------------------
    # Core Data Warehouse methods
    # ---------------------------

    def connect(
            self,
            credentials: Union[dict, SnowflakeCredentials]
        ):
        """
        Connect to Snowflake

        Params:
        `credentials`: dict:
            dict (or DWCredentials class) holding the connection credentials
        """
        if isinstance(credentials, SnowflakeCredentials):
            credentials = credentials.to_dict()

        # This allows you to track what queries were run by RasgoQL in your history tab
        credentials.update({
            "application": "rasgoql",
            "session_parameters": {
                "QUERY_TAG": "rasgoql"
            }
        })
        try:
            self.credentials = credentials
            self.default_database = credentials.get('database')
            self.default_schema = credentials.get('schema')
            self.connection = sf_connector.connect(**credentials)
        except sf_connector.errors.DatabaseError as e:
            raise DWConnectionError(e)
        except sf_connector.errors.ForbiddenError as e:
            raise DWConnectionError(e)
        except Exception as e:
            raise e

    def close_connection(self):
        """
        Close connection to Snowflake
        """
        try:
            if self.connection:
                self.connection.close()
            self.connection = None
            logger.info("Connection to Snowflake closed")
        except sf_connector.errors.DatabaseError as e:
            raise DWConnectionError(e)
        except Exception as e:
            raise e

    def create(
            self,
            sql: str,
            fqtn: str,
            table_type: str = 'VIEW',
            overwrite: bool = False
        ):
        """
        Create a view or table from given SQL

        Params:
        `sql`: str:
            query that returns data (i.e. can be wrapped in a CREATE TABLE statement)
        `fqtn`: str:
            Fully-qualified table name (database.schema.table)
            Name for the new table
        `table_type`: str:
            One of values: [view, table]
        `overwrite`: bool
            pass True when this table name already exists in your DataWarehouse
            and you know you want to overwrite it
            WARNING: This will completely overwrite data in the existing table
        """
        table_type = check_table_type(table_type)
        fqtn = magic_fqtn_handler(fqtn, self.default_database, self.default_schema)
        if self._table_exists(fqtn) and not overwrite:
            msg = f'A table or view named {fqtn} already exists. ' \
                   'If you are sure you want to overwrite it, ' \
                   'pass in overwrite=True and run this function again'
            raise TableConflictException(msg)
        query = f'CREATE OR REPLACE {table_type} {fqtn} AS {sql}'
        self.execute_query(query, acknowledge_risk=True, response='None')
        return fqtn

    def execute_query(
            self,
            sql: str,
            response: str = 'tuple',
            acknowledge_risk: bool = False
        ):
        """
        Run a query against Snowflake and return all results

        `sql`: str:
            query text to execute
        `response`: str:
            Possible values: [dict, df, None]
        `acknowledge_risk`: bool:
            pass True when you know your SQL statement contains
            a potentially dangerous or data-altering operation
            and still want to run it against your DataWarehouse
        """
        response = check_response_type(response)
        if is_scary_sql(sql) and not acknowledge_risk:
            msg = 'It looks like your SQL statement contains a ' \
                  'potentially dangerous or data-altering operation.' \
                  'If you are positive you want to run this, ' \
                  'pass in acknowledge_risk=True and run this function again.'
            raise SQLException(msg)
        logger.debug('>>>Executing SQL:')
        logger.debug(sql)
        if response == 'DICT':
            return self._execute_dict_cursor(sql)
        if response == 'DF':
            return self._execute_df_cursor(sql)
        return self._execute_string(sql, ignore_results=(response == 'NONE'))

    def get_ddl(
            self,
            fqtn: str
        ) -> str:
        """
        Returns the create statement for a table or view

        `fqtn`: str:
            Fully-qualified Table Name (database.schema.table)
        """
        fqtn = magic_fqtn_handler(fqtn, self.default_database, self.default_schema)
        sql = f"SELECT GET_DDL('TABLE', '{fqtn}') AS DDL"
        query_response = self.execute_query(sql, response='dict')
        return query_response[0]['DDL']

    def get_object_details(
            self,
            fqtn: str
        ) -> tuple:
        """
        Return details of a table or view in Snowflake

        Params:
        `fqtn`: str:
            Fully-qualified table name (database.schema.table)

        Response:
            object exists: bool
            is rasgo object: bool
            object type: [table|view|unknown]
        """
        fqtn = magic_fqtn_handler(fqtn, self.default_database, self.default_schema)
        database, schema, table = parse_fqtn(fqtn)
        sql = f"SHOW OBJECTS LIKE '{table}' IN {database}.{schema}"
        result = self.execute_query(sql, response='dict')
        obj_exists = len(result) > 0
        is_rasgo_obj = False
        obj_type = 'unknown'
        if obj_exists:
            is_rasgo_obj = (result[0].get('comment') == 'rasgoql')
            obj_type = result[0].get('kind')
        return obj_exists, is_rasgo_obj, obj_type

    def get_schema(
            self,
            fqtn: str
        ) -> dict:
        """
        Return the schema of a table or view

        Params:
        `fqtn`: str:
            Fully-qualified table name (database.schema.table)
        """
        fqtn = magic_fqtn_handler(fqtn, self.default_database, self.default_schema)
        sql = f"DESC TABLE {fqtn}"
        query_response = self.execute_query(sql, response='dict')
        return query_response

    def list_tables(
            self,
            database: str = None,
            schema: str = None
        ) -> pd.DataFrame:
        """
        List all tables and views available in default namespace

        Params:
        `database`: str:
            override database
        `schema`: str:
            override schema
        """
        select_clause = "SELECT TABLE_NAME, " \
                        "TABLE_CATALOG||'.'||TABLE_SCHEMA||'.'||TABLE_NAME AS FQTN, " \
                        "CASE TABLE_TYPE WHEN 'BASE TABLE' THEN 'TABLE' ELSE TABLE_TYPE END AS TABLE_TYPE, " \
                        "ROW_COUNT, CREATED, LAST_ALTERED "
        from_clause = " FROM INFORMATION_SCHEMA.TABLES "
        if database:
            from_clause = f" FROM {database.upper()}.INFORMATION_SCHEMA.TABLES "
        where_clause = f" WHERE TABLE_SCHEMA = '{schema.upper()}'" if schema else ""
        sql = select_clause + from_clause + where_clause
        return self.execute_query(sql, response='df', acknowledge_risk=True)

    def preview(
            self,
            sql: str,
            limit: int = 10
        ) -> pd.DataFrame:
        """
        Returns 10 records into a pandas DataFrame

        Params:
        `sql`: str:
            SQL statment to run
        `limit`: int:
            Records to return
        """
        return self.execute_query(f'{sql} LIMIT {limit}', response='df', acknowledge_risk=True)

    def save_df(
            self,
            df: pd.DataFrame,
            fqtn: str,
            method: str = None
        ):
        """
        Creates a table in Snowflake from a pandas Dataframe

        Params:
        `df`: pandas DataFrame:
            DataFrame to upload
        `fqtn`: str:
            Fully-qualied table name (database.schema.table)
            Name for the new table
        `method`: str
            Values: [append, replace]
            when this table already exists in your DataWarehouse,
            pass append: to add dataframe rows to it
            pass replace: to overwrite it with dataframe rows
                WARNING: This will completely overwrite data in the existing table
        """
        if method:
            method = check_write_method(method)
        fqtn = magic_fqtn_handler(fqtn, self.default_database, self.default_schema)
        table_exists = self._table_exists(fqtn)
        if table_exists and not method:
            msg = f"A table named {fqtn} already exists. " \
                   "If you are sure you want to write over it, pass in " \
                   "method='append' or method='replace' and run this function again"
            raise TableConflictException(msg)
        try:
<<<<<<< HEAD
            return sf_connector.pandas_tools.write_pandas(
=======
            cleanse_sql_dataframe(df)
            # If the table does not exist or we've received instruction to replace
            # Issue a create or replace statement before we insert data
            if not table_exists or method == 'REPLACE':
                create_stmt = generate_dataframe_ddl(df, fqtn)
                self.execute_query(create_stmt, response='None', acknowledge_risk=True)
            success, chunks, rows, output = write_pandas(
>>>>>>> 19ec18ab
                conn=self.connection,
                df=df,
                table_name=fqtn,
                quote_identifiers=False
            )
            return success, chunks, rows, output
        except Exception as e:
            raise e

    # ---------------------------
    # Core Data Warehouse helpers
    # ---------------------------
    def _table_exists(
            self,
            fqtn: str
        ) -> bool:
        """
        Check for existence of fqtn in the Data Warehouse and return a boolean

        Params:
        `fqtn`: str:
            Fully-qualified table name (database.schema.table)
        """
        fqtn = magic_fqtn_handler(fqtn, self.default_database, self.default_schema)
        do_i_exist, _, _ = self.get_object_details(fqtn)
        return do_i_exist

    def _validate_namespace(
            self,
            namespace: str
        ):
        """
        Checks a namespace string for compliance with Snowflake format

        Params:
        `namespace`: str:
            namespace (database.schema.table)
        """
        # Does this match a 'string.string' pattern?
        if re.match(r'\w+\.\w+', namespace):
            return
        raise ParameterException("Snowflake namespaces should be format: DATABASE.SCHEMA")

    # --------------------------
    # Snowflake specific helpers
    # --------------------------
    def _execute_string(
            self,
            query: str,
            ignore_results: bool = False
        ) -> List[tuple]:
        """
        Execute a query string against the Data Warehouse connection and fetch all results
        """
        query_returns = []
        cursor = None
        try:
            for cursor in self.connection.execute_string(query, return_cursors=(not ignore_results)):
                for query_return in cursor:
                    query_returns.append(query_return)
            return query_returns
        except sf_connector.errors.ProgrammingError as e:
            raise DWQueryError(e)
        except Exception as e:
            raise e
        finally:
            if cursor:
                cursor.close()

    def _execute_dict_cursor(
            self,
            query: str
        ) -> List[dict]:
        """
        Run a query string and return results in a Snowflake DictCursor

        PRO:
        Results are callable by column name
        for row in data:
            row['COL_NAME']

        CON:
        Query string must be a single statement (only one ;) or Snowflake returns an error
        """
        cursor = None
        try:
            cursor = self.connection.cursor(sf_connector.DictCursor)
            query_return = cursor.execute(query).fetchall()
            return query_return
        except sf_connector.errors.ProgrammingError as e:
            raise DWQueryError(e)
        except Exception as e:
            raise e
        finally:
            if cursor:
                cursor.close()

    def _execute_df_cursor(
            self,
            query: str,
            params: Optional[dict] = None
        ) -> pd.DataFrame:
        """
        Run a query string and return results in a pandas DataFrame
        """
        cursor = None
        try:
            cursor = self.connection.cursor()
            query_return = cursor.execute(query, params).fetch_pandas_all()
            return query_return
        except sf_connector.errors.ProgrammingError as e:
            raise DWQueryError(e)
        except Exception as e:
            raise e
        finally:
            if cursor:
                cursor.close()<|MERGE_RESOLUTION|>--- conflicted
+++ resolved
@@ -8,11 +8,6 @@
 
 import json
 import pandas as pd
-<<<<<<< HEAD
-=======
-from snowflake import connector
-from snowflake.connector.pandas_tools import write_pandas
->>>>>>> 19ec18ab
 
 from rasgoql.errors import (
     DWConnectionError, DWQueryError,
@@ -27,7 +22,7 @@
 from rasgoql.utils.sql import is_scary_sql, magic_fqtn_handler, parse_fqtn
 
 from .base import DataWarehouse, DWCredentials
-from .imports import sf_connector
+from .imports import sf_connector, write_pandas
 
 logging.basicConfig()
 logger = logging.getLogger(__name__)
@@ -53,7 +48,7 @@
         if sf_connector is None:
             raise ImportError('Missing a required python package to run Snowflake. '
                               'Please download the Snowflake package by running: '
-                              '`pip install snowflake-connector-python[pandas]`')
+                              '`pip install snowflake-connector-python`')
         self.account = account
         self.user = user
         self.password = password
@@ -377,6 +372,10 @@
             pass replace: to overwrite it with dataframe rows
                 WARNING: This will completely overwrite data in the existing table
         """
+        if write_pandas is None:
+            raise ImportError('Missing a required python package to run Snowflake. '
+                              'Please download the Snowflake package by running: '
+                              '`pip install snowflake-connector-python[pandas]`')
         if method:
             method = check_write_method(method)
         fqtn = magic_fqtn_handler(fqtn, self.default_database, self.default_schema)
@@ -387,9 +386,6 @@
                    "method='append' or method='replace' and run this function again"
             raise TableConflictException(msg)
         try:
-<<<<<<< HEAD
-            return sf_connector.pandas_tools.write_pandas(
-=======
             cleanse_sql_dataframe(df)
             # If the table does not exist or we've received instruction to replace
             # Issue a create or replace statement before we insert data
@@ -397,7 +393,6 @@
                 create_stmt = generate_dataframe_ddl(df, fqtn)
                 self.execute_query(create_stmt, response='None', acknowledge_risk=True)
             success, chunks, rows, output = write_pandas(
->>>>>>> 19ec18ab
                 conn=self.connection,
                 df=df,
                 table_name=fqtn,
