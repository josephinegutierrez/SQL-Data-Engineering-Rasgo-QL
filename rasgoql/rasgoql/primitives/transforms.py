"""
Primitive Classes
"""
import logging
from typing import Callable, List

import pandas as pd
import rasgotransforms as rtx

from rasgoql.errors import ParameterException
<<<<<<< HEAD
from rasgoql.utils.decorators import beta, require_dw, require_transforms
from rasgoql.utils.sql import parse_fqtn, random_table_name, validate_fqtn

=======
from rasgoql.utils.decorators import require_dw, require_transforms
from rasgoql.utils.messaging import verbose_message
from rasgoql.utils.sql import (
    parse_fqtn, make_namespace_from_fqtn,
    random_table_name, validate_fqtn
)
>>>>>>> 33e0e413
from rasgoql.primitives.enums import (
    check_render_method, check_table_type,
    TableType, TableState
)
from rasgoql.primitives.rendering import (
    assemble_cte_chain, assemble_view_chain, create_dbt_files,
    _gen_udt_func_docstring, _gen_udt_func_signature
)

logging.basicConfig()
ds_logger = logging.getLogger('Dataset')
ds_logger.setLevel(logging.INFO)


class TransformableClass:
    """
    Class to attach Rasgo transform methods to other classes
    """
    def __init__(
            self,
            dw: 'DataWarehouse'
        ):
        self._dw = dw
        self._transform_sync()

    def _create_aliased_function(
            self,
            transform: 'TransformTemplate'
        ) -> Callable:
        """
        Returns a new function to dynamically attach to a class on init
        """
        def f(*arg, **kwargs) -> 'SQLChain':
            return self.transform(name=transform.name, *arg, **kwargs)

        f.__name__ = transform.name
        f.__signature__ = _gen_udt_func_signature(f, transform)
        f.__doc__ = _gen_udt_func_docstring(transform)
        return f

    def _transform_sync(self):
        """
        Gather available transforms and create aliased functions for each
        """
        for transform in rtx.serve_rasgo_transform_templates(self._dw.dw_type):
            f = self._create_aliased_function(transform)
            setattr(self, transform.name, f)

    @require_dw
    def transform(
            self,
            name: str = None,
            arguments: dict = None,
            output_alias: str = None,
            **kwargs
        ) -> 'SQLChain':
        """
        Apply a Rasgo transform and return a SQLChain
        """
        source_table = ''
        transforms = []
        # If we're transforming a Dataset
        if isinstance(self, Dataset):
            entry_table = self
            source_table = self.fqtn
            namespace = self._dw.default_namespace
        # If we're transforming a Chain
        if isinstance(self, SQLChain):
            entry_table = self.entry_table
            source_table = self.output_table.fqtn
            namespace = self.namespace
            # If we're transforming a Chain with existing transforms
            if self.transforms:
                source_table = self.output_table.table_name
                transforms = transforms + self.transforms
        arguments = arguments if arguments else {}
        arguments.update(kwargs)
        arguments['source_table'] = source_table
        new_transform = Transform(
            name,
            arguments,
            namespace,
            output_alias,
            self._dw
        )
        transforms.append(new_transform)
        return SQLChain(entry_table, namespace, transforms, self._dw)


class Dataset(TransformableClass):
    """
    Reference to a table or view in the Data Warehouse
    """
    def __init__(
            self,
            fqtn: str,
            dw: 'DataWarehouse' = None
        ):
        super().__init__(dw)
        try:
            self.fqtn = validate_fqtn(fqtn)
        except ValueError:
            raise ParameterException("Must pass in a valid 'fqtn' parameter to create a Dataset")
        self.namespace = make_namespace_from_fqtn(fqtn)
        self.table_name = parse_fqtn(fqtn)[2]
        self._dw._validate_namespace(self.namespace)

        self.table_type = TableType.UNKNOWN
        self.table_state = TableState.UNKNOWN
        self.is_rasgo = False
        self._dw_sync()

    def __repr__(self) -> str:
        return f"Dataset(fqtn={self.fqtn}, type={self.table_type.value})"

    @require_dw
    def _dw_sync(self):
        """
        Synchronize status with Cloud DataWarehouse
        """
        obj_exists, is_rasgo_obj, obj_type = self._dw.get_object_details(self.fqtn)
        if obj_exists:
            self.table_state = TableState.IN_DW
            self.table_type = TableType[obj_type]
            self.is_rasgo = is_rasgo_obj
        else:
            verbose_message(
                f'Dataset {self.fqtn} does not exist in the Data Warehouse. ' \
                'This is most likely a SQL Chain that is not yet saved. ' \
                'If you are posititve this table exists, check the namespace for typos.',
                ds_logger
            )

    @require_dw
    def get_schema(self) -> dict:
        """
        Return the schema of this table
        """
        return self._dw.get_schema(self.fqtn)

    @require_dw
    def preview(self) -> pd.DataFrame:
        """
        Return a pandas DataFrame of top 10 rows
        """
        return self._dw.preview(f'SELECT * FROM {self.fqtn}')

    @require_dw
    def sql(self) -> dict:
        """
        Return the ddl to create this table
        """
        return self._dw.get_ddl(self.fqtn)

    @require_dw
    def to_df(self) -> pd.DataFrame:
        """
        Return a pandas DataFrame of the entire table
        """
        return self._dw.execute_query(f"SELECT * FROM {self.fqtn}", response='df')


class TransformTemplate:
    """
    Reference to a Rasgo transform template
    """
    def __init__(
            self,
            name: str,
            arguments: List[dict],
            source_code: str,
            transform_type: str,
            description: str = None
        ):
        self.name = name
        self.arguments = arguments
        self.source_code = source_code
        self.transform_type = transform_type
        self.description = description

    def __repr__(self) -> str:
        arg_str = ', '.join(f'{arg.get("name")}: {arg.get("type")}' for arg in self.arguments)
        return f"RasgoTemplate: {self.name}({arg_str})"

    def define(self) -> str:
        """
        Return a pretty string definition of this Transform
        """
        pretty_string = f'''{self.transform_type.title()} Transform: {self.name}
        Description: {self.description}
        Arguments: {self.arguments}
        SourceCode: {self.source_code}
        '''
        return pretty_string


class Transform:
    """
    Reference to a Transform
    """
    def __init__(
            self,
            name: str,
            arguments: dict,
            namespace: str,
            output_alias: str = None,
            dw: 'DataWarehouse' = None
        ):
        self._dw = dw

        self.arguments = arguments
        self.name = name
        self.namespace = namespace
        self.output_alias = output_alias or random_table_name()
        self.source_table = arguments.get("source_table")

    def __repr__(self) -> str:
        return f"Transform({self.output_alias}: {self.name})"

    @property
    def fqtn(self) -> str:
        """
        Returns the fully qualified table name the transform would create if saved
        """
        return f'{self.namespace}.{self.output_alias}'


class SQLChain(TransformableClass):
    """
    Reference to one or more Transforms
    """

    def __init__(
            self,
            entry_table: Dataset,
            namespace: str,
            transforms: List[Transform] = None,
            dw: 'DataWarehouse' = None
        ) -> None:
        super().__init__(dw)
        self.entry_table = entry_table
        self.transforms = transforms
        self.namespace = namespace

    def __repr__(self) -> str:
        transform_count = len(self.transforms) if self.transforms else 0
        return f"SQLChain({self.entry_table.fqtn} + {transform_count} transforms)"

    def change_namespace(
            self,
            new_namespace: str
        ):
        """
        Re-sets the class's namespace
        """
        self._dw.change_namespace(new_namespace)
        self.namespace = new_namespace
        for t in self.transforms:
            t.namespace = new_namespace

    @property
    def fqtn(self) -> str:
        """
        Returns the fully qualified table name the transform would create if saved

        NOTE: This property will be dynamic until the Chain is finally saved
        """
        return self.output_table.fqtn

    @property
    def output_table(self) -> Dataset:
        """
        Returns the Dataset this SQLChain would create if saved in current state

        NOTE: This property will be dynamic until the Chain is finally saved
        """
        if self.ternimal_transform:
            return Dataset(self.ternimal_transform.fqtn, self._dw)
        return self.entry_table

    @require_dw
    @require_transforms
    def preview(self) -> pd.DataFrame:
        """
        Returns the top 10 rows of data into a pandas DataFrame
        """
        return self._dw.preview(self.sql())

    @require_dw
    def sql(
            self,
            render_method: str = 'SELECT'
        ) -> str:
        """
        Returns the SQL to build this Transform Chain

        render_method: str: ['SELECT', 'TABLE', 'VIEW', 'VIEW CHAIN']
        """
        render_method = check_render_method(render_method)
        if not self.transforms:
            return f"SELECT * FROM {self.output_table.fqtn}"
        if render_method == 'VIEWS':
            return assemble_view_chain(self.transforms)
        return assemble_cte_chain(
            self.transforms,
            render_method if render_method in ['TABLE', 'VIEW'] else None
        )

    @require_dw
    @require_transforms
    def save(
            self,
            table_name: str = None,
            table_type: str = 'view',
            overwrite: bool = False
        ):
        """
        Materializes this Transform Chain into SQL objects
        """
        table_type = check_table_type(table_type)
        if table_type == 'UNKNOWN':
            raise ValueError("table_type must be 'VIEW' or 'TABLE'")
        table_name = table_name or self.output_table.fqtn
        new_table = self._dw.create(
            self.sql(),
            table_name,
            table_type,
            overwrite
        )
        return Dataset(new_table, self._dw)

    @property
    def ternimal_transform(self) -> Transform:
        """
        Returns the last transform in this chain
        """
        if self.transforms:
            return self.transforms[-1]
        return None

    @beta
    def to_dbt(
            self,
            filepath: str,
            render_method: str = 'view'
        ) -> str:
        """
        Saves a dbt_project.yml and model.sql files to a directory
        """
        return create_dbt_files(self.transforms, filepath, render_method)

    def to_df(self) -> pd.DataFrame:
        """
        Returns data into a pandas DataFrame
        """
        return self._dw.execute_query(self.sql(), response='df')<|MERGE_RESOLUTION|>--- conflicted
+++ resolved
@@ -8,18 +8,12 @@
 import rasgotransforms as rtx
 
 from rasgoql.errors import ParameterException
-<<<<<<< HEAD
 from rasgoql.utils.decorators import beta, require_dw, require_transforms
-from rasgoql.utils.sql import parse_fqtn, random_table_name, validate_fqtn
-
-=======
-from rasgoql.utils.decorators import require_dw, require_transforms
 from rasgoql.utils.messaging import verbose_message
 from rasgoql.utils.sql import (
     parse_fqtn, make_namespace_from_fqtn,
     random_table_name, validate_fqtn
 )
->>>>>>> 33e0e413
 from rasgoql.primitives.enums import (
     check_render_method, check_table_type,
     TableType, TableState
